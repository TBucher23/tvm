/*
 * Licensed to the Apache Software Foundation (ASF) under one
 * or more contributor license agreements.  See the NOTICE file
 * distributed with this work for additional information
 * regarding copyright ownership.  The ASF licenses this file
 * to you under the Apache License, Version 2.0 (the
 * "License"); you may not use this file except in compliance
 * with the License.  You may obtain a copy of the License at
 *
 *   http://www.apache.org/licenses/LICENSE-2.0
 *
 * Unless required by applicable law or agreed to in writing,
 * software distributed under the License is distributed on an
 * "AS IS" BASIS, WITHOUT WARRANTIES OR CONDITIONS OF ANY
 * KIND, either express or implied.  See the License for the
 * specific language governing permissions and limitations
 * under the License.
 */
#include <tvm/ir/module.h>
#include <tvm/relax/analysis.h>
#include <tvm/runtime/registry.h>
#include <tvm/script/ir_builder/ir/ir.h>
#include <tvm/tir/function.h>
#include <tvm/tir/op.h>

#include "./utils.h"

namespace tvm {
namespace script {
namespace ir_builder {
namespace ir {

IRModuleFrame IRModule() {
  ObjectPtr<IRModuleFrameNode> n = make_object<IRModuleFrameNode>();
  n->global_var_map.clear();
  n->functions.clear();
  return IRModuleFrame(n);
}

inline relax::StructInfo GetGlobalVarStructInfo(const BaseFunc& func) {
  if (func->struct_info_.defined()) {
    return tvm::relax::GetStructInfo(func);
  } else if (const auto* prim_func = func.as<tvm::tir::PrimFuncNode>()) {
    return tvm::relax::FuncStructInfo::OpaqueFunc(
        tvm::relax::StructInfoFromType(prim_func->ret_type));
  } else {
    LOG(FATAL) << "Unsupported function type: " << func->GetTypeKey();
  }
}

GlobalVar DeclFunction(const String& func_name, const BaseFunc& func_signature) {
  IRModuleFrame frame = FindModuleFrame();
  CHECK(!frame->global_var_map.count(func_name))
      << "ValueError: function " << func_name << " already exists";
<<<<<<< HEAD
  GlobalVar gv = GlobalVar(func_name);
  gv->struct_info_ = GetGlobalVarStructInfo(func_signature);
=======

  auto gvar_type = [&]() -> Type {
    if (auto prim_func = func_signature.as<tir::PrimFuncNode>()) {
      Array<Type> arg_types = prim_func->params.Map([](const auto& var) { return GetType(var); });
      return FuncType(arg_types, prim_func->ret_type, {}, {});
    }

    return {};
  }();

  GlobalVar gv = GlobalVar(func_name, gvar_type);
>>>>>>> a60cd0fe
  CHECK(frame->functions.find(gv) == frame->functions.end())
      << "ValueError: function " << func_name << " has already been defined.";
  frame->global_var_map.Set(func_name, gv);
  frame->functions.Set(gv, func_signature);
  ICHECK(func_signature->checked_type_.defined())
      << "The checked_type_ of function signature must be defined.";
  gv->checked_type_ = func_signature->checked_type_;
  return gv;
}

void DefFunction(const String& func_name, const BaseFunc& func) {
  IRModuleFrame frame = FindModuleFrame();
  auto it = frame->global_var_map.find(func_name);
  CHECK(it != frame->global_var_map.end())
      << "ValueError: function " << func_name << " does not exist, please declare it first.";
  const GlobalVar& gv = (*it).second;
  frame->functions.Set(gv, func);
  CHECK(func->checked_type_.defined())
      << "The checked_type_ of function must be defined, but it is not defined for function `"
      << func_name << "`.";
  gv->struct_info_ = GetGlobalVarStructInfo(func);
  gv->checked_type_ = func->checked_type_;
}

void ModuleAttrs(Map<String, ObjectRef> attrs) {
  if (IRBuilder::IsInScope()) {
    // TODO(hongyi): add comments to explain why we need to check if the module frame is in scope
    IRModuleFrame frame = FindModuleFrame("I.ModuleAttr");
    if (!frame->attrs.empty()) {
      LOG(FATAL) << "ValueError: Duplicate module attrs, previous one is:\n" << frame->attrs;
    }
    frame->attrs = attrs;
  }
}

void ModuleGlobalInfos(Map<String, Array<GlobalInfo>> global_infos) {
  if (IRBuilder::IsInScope()) {
    IRModuleFrame frame = FindModuleFrame("I.ModuleGlobalInfos");
    if (!frame->global_infos.empty()) {
      LOG(FATAL) << "ValueError: Duplicate module global_infos, previous one is:\n"
                 << frame->global_infos;
    }
    frame->global_infos = global_infos;
  }
}

TVM_REGISTER_GLOBAL("script.ir_builder.ir.IRModule").set_body_typed(IRModule);
TVM_REGISTER_GLOBAL("script.ir_builder.ir.DeclFunction").set_body_typed(DeclFunction);
TVM_REGISTER_GLOBAL("script.ir_builder.ir.DefFunction").set_body_typed(DefFunction);
TVM_REGISTER_GLOBAL("script.ir_builder.ir.ModuleAttrs").set_body_typed(ModuleAttrs);
TVM_REGISTER_GLOBAL("script.ir_builder.ir.ModuleGlobalInfos").set_body_typed(ModuleGlobalInfos);

}  // namespace ir
}  // namespace ir_builder
}  // namespace script
}  // namespace tvm<|MERGE_RESOLUTION|>--- conflicted
+++ resolved
@@ -52,10 +52,6 @@
   IRModuleFrame frame = FindModuleFrame();
   CHECK(!frame->global_var_map.count(func_name))
       << "ValueError: function " << func_name << " already exists";
-<<<<<<< HEAD
-  GlobalVar gv = GlobalVar(func_name);
-  gv->struct_info_ = GetGlobalVarStructInfo(func_signature);
-=======
 
   auto gvar_type = [&]() -> Type {
     if (auto prim_func = func_signature.as<tir::PrimFuncNode>()) {
@@ -67,7 +63,7 @@
   }();
 
   GlobalVar gv = GlobalVar(func_name, gvar_type);
->>>>>>> a60cd0fe
+  gv->struct_info_ = GetGlobalVarStructInfo(func_signature);
   CHECK(frame->functions.find(gv) == frame->functions.end())
       << "ValueError: function " << func_name << " has already been defined.";
   frame->global_var_map.Set(func_name, gv);
