--- conflicted
+++ resolved
@@ -458,12 +458,8 @@
     .set_attr<Bool>(tvm::attr::kIsExternalCodegen, Bool(true));
 
 TVM_REGISTER_TARGET_KIND("test_external_codegen_3", kDLCPU)
-<<<<<<< HEAD
-    .set_attr<tvm::transform::Pass>(tvm::attr::kRelayToTIR, tvm::relay::transform::InferType());
-=======
     .set_attr<tvm::relay::transform::FTVMRelayToTIR>(tvm::attr::kRelayToTIR,
                                                      tvm::relay::transform::InferType());
->>>>>>> 1e6e2b35
 
 TEST(Target, ExternalCodegen) {
   Target regular("cuda");
